import { zoomIdentity } from 'd3-zoom'
import type { ComputedRef } from 'vue'
import { until } from '@vueuse/core'
import { useState } from './state'
import type {
  Actions,
  ComputedGetters,
  CoordinateExtent,
  EdgeChange,
  EdgeRemoveChange,
  EdgeSelectionChange,
  Elements,
  FlowExportObject,
  GraphEdge,
  GraphNode,
  Node,
  NodeChange,
  NodeDimensionChange,
  NodePositionChange,
  NodeRemoveChange,
  NodeSelectionChange,
  Rect,
  State,
} from '~/types'
import { useViewport } from '~/composables'
import {
  ErrorCode,
  VueFlowError,
  addEdgeToStore,
  applyChanges,
  clamp,
  createAdditionChange,
  createEdgeRemoveChange,
  createGraphNodes,
  createNodeRemoveChange,
  createSelectionChange,
  getConnectedEdges as getConnectedEdgesBase,
  getDimensions,
  getHandleBounds,
  getIncomers as getIncomersBase,
  getOutgoers as getOutgoersBase,
  getOverlappingArea,
  getSelectionChanges,
  isDef,
  isEdge,
  isNode,
  isRect,
  nodeToRect,
  parseEdge,
  updateEdgeAction,
} from '~/utils'

export function useActions(
  id: string,
  emits: any,
  hooksOn: any,
  state: State,
  getters: ComputedGetters,
  // todo: change to a Set
  nodeIds: ComputedRef<string[]>,
  // todo: change to a Set
  edgeIds: ComputedRef<string[]>,
): Actions {
  const viewportHelper = useViewport(state, getters)

  const updateNodeInternals: Actions['updateNodeInternals'] = (ids) => {
    const updateIds = ids ?? nodeIds.value ?? []

    state.hooks.updateNodeInternals.trigger(updateIds)
  }

<<<<<<< HEAD
  const findNode: Actions['findNode'] = <T extends GraphNode = GraphNode>(id: string | undefined | null) => {
=======
  const getIncomers: Actions['getIncomers'] = (nodeOrId) => {
    return getIncomersBase(nodeOrId, state.nodes, state.edges)
  }

  const getOutgoers: Actions['getOutgoers'] = (nodeOrId) => {
    return getOutgoersBase(nodeOrId, state.nodes, state.edges)
  }

  const getConnectedEdges: Actions['getConnectedEdges'] = (nodesOrId) => {
    return getConnectedEdgesBase(nodesOrId, state.edges)
  }

  const findNode: Actions['findNode'] = (id) => {
>>>>>>> d0c61330
    if (!id) {
      return
    }

    let node
    if (state.nodes && !nodeIds.value.length) {
      node = state.nodes.find((node) => node.id === id)
    } else {
      node = state.nodes[nodeIds.value.indexOf(id)]
    }

    return node as T | undefined
  }

  const findEdge: Actions['findEdge'] = <T extends GraphEdge = GraphEdge>(id: string | undefined | null) => {
    if (!id) {
      return
    }

    let edge
    if (state.edges && !edgeIds.value.length) {
      edge = state.edges.find((edge) => edge.id === id)
    } else {
      edge = state.edges[edgeIds.value.indexOf(id)]
    }

    return edge as T | undefined
  }

  const updateNodePositions: Actions['updateNodePositions'] = (dragItems, changed, dragging) => {
    const changes: NodePositionChange[] = []

    dragItems.forEach((node) => {
      const change: Partial<NodePositionChange> = {
        id: node.id,
        type: 'position',
        dragging,
        from: node.from,
      }

      if (changed) {
        change.position = node.position

        if (node.parentNode) {
          const parentNode = findNode(node.parentNode)

          change.position = {
            x: change.position.x - (parentNode?.computedPosition?.x ?? 0),
            y: change.position.y - (parentNode?.computedPosition?.y ?? 0),
          }
        }
      }

      changes.push(change as NodePositionChange)
    })

    if (changes?.length) {
      state.hooks.nodesChange.trigger(changes)
    }
  }

  const updateNodeDimensions: Actions['updateNodeDimensions'] = (updates) => {
    if (!state.vueFlowRef) {
      return
    }

    const viewportNode = state.vueFlowRef.querySelector('.vue-flow__transformationpane') as HTMLElement

    if (!viewportNode) {
      return
    }

    const style = window.getComputedStyle(viewportNode)

    const { m22 } = new window.DOMMatrixReadOnly(style.transform)

    const zoom = m22

    const changes: NodeDimensionChange[] = updates.reduce<NodeDimensionChange[]>((res, update) => {
      const node = findNode(update.id)

      if (node) {
        const dimensions = getDimensions(update.nodeElement)

        const doUpdate = !!(
          dimensions.width &&
          dimensions.height &&
          (node.dimensions.width !== dimensions.width || node.dimensions.height !== dimensions.height || update.forceUpdate)
        )

        if (doUpdate) {
          node.handleBounds.source = getHandleBounds('.source', update.nodeElement, zoom)
          node.handleBounds.target = getHandleBounds('.target', update.nodeElement, zoom)
          node.dimensions = dimensions
          node.initialized = true

          res.push({
            id: node.id,
            type: 'dimensions',
            dimensions,
          })
        }
      }

      return res
    }, [])

    if (changes.length) {
      state.hooks.nodesChange.trigger(changes)
    }
  }

  const nodeSelectionHandler = (nodes: GraphNode[], selected: boolean) => {
    const nodeIds = nodes.map((n) => n.id)

    let changedNodes: NodeChange[]
    let changedEdges: EdgeChange[] = []

    if (state.multiSelectionActive) {
      changedNodes = nodeIds.map((nodeId) => createSelectionChange(nodeId, selected))
    } else {
      const selectionChanges = getSelectionChanges([...state.nodes, ...state.edges], nodeIds)
      changedNodes = selectionChanges.changedNodes
      changedEdges = selectionChanges.changedEdges
    }

    if (changedNodes.length) {
      state.hooks.nodesChange.trigger(changedNodes)
    }

    if (changedEdges.length) {
      state.hooks.edgesChange.trigger(changedEdges)
    }
  }

  const edgeSelectionHandler = (edges: GraphEdge[], selected: boolean) => {
    const edgeIds = edges.map((e) => e.id)

    let changedNodes: NodeChange[] = []
    let changedEdges: EdgeChange[]

    if (state.multiSelectionActive) {
      changedEdges = edgeIds.map((edgeId) => createSelectionChange(edgeId, selected))
    } else {
      const selectionChanges = getSelectionChanges([...state.nodes, ...state.edges], edgeIds)
      changedNodes = selectionChanges.changedNodes
      changedEdges = selectionChanges.changedEdges
    }

    if (changedNodes.length) {
      state.hooks.nodesChange.trigger(changedNodes)
    }

    if (changedEdges.length) {
      state.hooks.edgesChange.trigger(changedEdges)
    }
  }

  const elementSelectionHandler = (elements: Elements, selected: boolean) => {
    const nodeIds = elements.filter(isNode).map((n) => n.id)
    const edgeIds = elements.filter(isEdge).map((e) => e.id)

    let { changedNodes, changedEdges } = getSelectionChanges([...state.nodes, ...state.edges], [...nodeIds, ...edgeIds])

    if (state.multiSelectionActive) {
      changedNodes = nodeIds.map((nodeId) => createSelectionChange(nodeId, selected))
      changedEdges = edgeIds.map((edgeId) => createSelectionChange(edgeId, selected))
    }

    if (changedNodes.length) {
      state.hooks.nodesChange.trigger(changedNodes)
    }

    if (changedEdges.length) {
      state.hooks.edgesChange.trigger(changedEdges)
    }
  }

  const addSelectedNodes: Actions['addSelectedNodes'] = (nodes) => {
    nodeSelectionHandler(nodes, true)
  }

  const addSelectedEdges: Actions['addSelectedEdges'] = (edges) => {
    edgeSelectionHandler(edges, true)
  }

  const addSelectedElements: Actions['addSelectedElements'] = (elements) => {
    elementSelectionHandler(elements, true)
  }

  const removeSelectedNodes: Actions['removeSelectedNodes'] = (nodes) => {
    if (!nodes.length) {
      return nodeSelectionHandler(nodes, false)
    }

    const nodeIds = nodes.map((n) => n.id)

    const changedNodes = nodeIds.map((nodeId) => createSelectionChange(nodeId, false))

    if (changedNodes.length) {
      state.hooks.nodesChange.trigger(changedNodes)
    }
  }

  const removeSelectedEdges: Actions['removeSelectedEdges'] = (edges) => {
    if (!edges.length) {
      return edgeSelectionHandler(edges, false)
    }

    const edgeIds = edges.map((e) => e.id)

    const changedEdges = edgeIds.map((edgeId) => createSelectionChange(edgeId, false))

    if (changedEdges.length) {
      state.hooks.edgesChange.trigger(changedEdges)
    }
  }

  const removeSelectedElements: Actions['removeSelectedElements'] = (elements) => {
    if (!elements || !elements.length) {
      return elementSelectionHandler([], false)
    }

    const changes = elements.reduce(
      (changes, curr) => {
        const selectionChange = createSelectionChange(curr.id, false)

        if (isNode(curr)) {
          changes.nodes.push(selectionChange)
        } else {
          changes.edges.push(selectionChange)
        }

        return changes
      },
      { nodes: [] as NodeSelectionChange[], edges: [] as EdgeSelectionChange[] },
    )

    if (changes.nodes.length) {
      state.hooks.nodesChange.trigger(changes.nodes)
    }

    if (changes.edges.length) {
      state.hooks.edgesChange.trigger(changes.edges)
    }
  }

  const setMinZoom: Actions['setMinZoom'] = (minZoom) => {
    state.d3Zoom?.scaleExtent([minZoom, state.maxZoom])
    state.minZoom = minZoom
  }

  const setMaxZoom: Actions['setMaxZoom'] = (maxZoom) => {
    state.d3Zoom?.scaleExtent([state.minZoom, maxZoom])
    state.maxZoom = maxZoom
  }

  const setTranslateExtent: Actions['setTranslateExtent'] = (translateExtent) => {
    state.d3Zoom?.translateExtent(translateExtent)
    state.translateExtent = translateExtent
  }

  const setNodeExtent: Actions['setNodeExtent'] = (nodeExtent) => {
    state.nodeExtent = nodeExtent

    updateNodeInternals(nodeIds.value)
  }

  const setInteractive: Actions['setInteractive'] = (isInteractive) => {
    state.nodesDraggable = isInteractive
    state.nodesConnectable = isInteractive
    state.elementsSelectable = isInteractive
  }

  const setNodes: Actions['setNodes'] = (nodes) => {
    const nextNodes = nodes instanceof Function ? nodes(state.nodes) : nodes

    if (!state.initialized && !nextNodes.length) {
      return
    }

    state.nodes = createGraphNodes(nextNodes, state.nodes, findNode, state.hooks.error.trigger)
  }

  const setEdges: Actions['setEdges'] = (edges) => {
    const nextEdges = edges instanceof Function ? edges(state.edges) : edges

    if (!state.initialized && !nextEdges.length) {
      return
    }

    const validEdges = state.isValidConnection
      ? nextEdges.filter((edge) =>
          state.isValidConnection!(edge, {
            edges: state.edges,
            sourceNode: findNode(edge.source)!,
            targetNode: findNode(edge.target)!,
          }),
        )
      : nextEdges

    state.edges = validEdges.reduce<GraphEdge[]>((res, edge) => {
      const sourceNode = findNode(edge.source)
      const targetNode = findNode(edge.target)

      const missingSource = !sourceNode || typeof sourceNode === 'undefined'
      const missingTarget = !targetNode || typeof targetNode === 'undefined'

      if (missingSource && missingTarget) {
        state.hooks.error.trigger(new VueFlowError(ErrorCode.EDGE_SOURCE_TARGET_MISSING, edge.id, edge.source, edge.target))
      } else {
        if (missingSource) {
          state.hooks.error.trigger(new VueFlowError(ErrorCode.EDGE_SOURCE_MISSING, edge.id, edge.source))
        }

        if (missingTarget) {
          state.hooks.error.trigger(new VueFlowError(ErrorCode.EDGE_TARGET_MISSING, edge.id, edge.target))
        }
      }

      if (missingSource || missingTarget) {
        return res
      }

      const storedEdge = findEdge(edge.id)

      res.push({
        ...parseEdge(edge, Object.assign({}, storedEdge, state.defaultEdgeOptions)),
        sourceNode,
        targetNode,
      })

      return res
    }, [])
  }

  const setElements: Actions['setElements'] = (elements) => {
    const nextElements = elements instanceof Function ? elements([...state.nodes, ...state.edges]) : elements

    if (!state.initialized && !nextElements.length) {
      return
    }

    setNodes(nextElements.filter(isNode))
    setEdges(nextElements.filter(isEdge))
  }

  const addNodes: Actions['addNodes'] = (nodes) => {
    let nextNodes = nodes instanceof Function ? nodes(state.nodes) : nodes
    nextNodes = Array.isArray(nextNodes) ? nextNodes : [nextNodes]

    const graphNodes = createGraphNodes(nextNodes, state.nodes, findNode, state.hooks.error.trigger)

    const changes = graphNodes.map(createAdditionChange)

    if (changes.length) {
      state.hooks.nodesChange.trigger(changes)
    }
  }

  const addEdges: Actions['addEdges'] = (params) => {
    let nextEdges = params instanceof Function ? params(state.edges) : params
    nextEdges = Array.isArray(nextEdges) ? nextEdges : [nextEdges]

    const validEdges = state.isValidConnection
      ? nextEdges.filter((edge) =>
          state.isValidConnection!(edge, {
            edges: state.edges,
            sourceNode: findNode(edge.source)!,
            targetNode: findNode(edge.target)!,
          }),
        )
      : nextEdges

    const changes = validEdges.reduce((edgeChanges, param) => {
      const edge = addEdgeToStore(
        {
          ...param,
          ...state.defaultEdgeOptions,
        },
        state.edges,
        state.hooks.error.trigger,
      )

      if (edge) {
        const sourceNode = findNode(edge.source)!
        const targetNode = findNode(edge.target)!

        const missingSource = !sourceNode || typeof sourceNode === 'undefined'
        const missingTarget = !targetNode || typeof targetNode === 'undefined'

        if (missingSource && missingTarget) {
          state.hooks.error.trigger(new VueFlowError(ErrorCode.EDGE_SOURCE_TARGET_MISSING, edge.id, edge.source, edge.target))

          return edgeChanges
        }

        if (missingSource) {
          state.hooks.error.trigger(new VueFlowError(ErrorCode.EDGE_SOURCE_MISSING, edge.id, edge.source))

          return edgeChanges
        }

        if (missingTarget) {
          state.hooks.error.trigger(new VueFlowError(ErrorCode.EDGE_TARGET_MISSING, edge.id, edge.target))

          return edgeChanges
        }

        edgeChanges.push(
          createAdditionChange<GraphEdge>({
            ...edge,
            sourceNode,
            targetNode,
          }),
        )
      }

      return edgeChanges
    }, [] as EdgeChange[])

    if (changes.length) {
      state.hooks.edgesChange.trigger(changes)
    }
  }

  const removeNodes: Actions['removeNodes'] = (nodes, removeConnectedEdges = true, removeChildren = false) => {
    let nodesToRemove = nodes instanceof Function ? nodes(state.nodes) : nodes
    nodesToRemove = Array.isArray(nodesToRemove) ? nodesToRemove : [nodesToRemove]

    const nodeChanges: NodeRemoveChange[] = []
    const edgeChanges: EdgeRemoveChange[] = []

    function createEdgeRemovalChanges(nodes: Node[]) {
      const connections = getConnectedEdges(nodes).filter((edge) => (isDef(edge.deletable) ? edge.deletable : true))

      edgeChanges.push(
        ...connections.map((connection) => createEdgeRemoveChange(connection.id, connection.source, connection.target)),
      )
    }

    // recursively get all children and if the child is a parent, get those children as well until all nodes have been removed that are children of the current node
    function createChildrenRemovalChanges(id: string) {
      const children = state.nodes.filter((n) => n.parentNode === id)

      if (children.length) {
        const childIds = children.map((n) => n.id)
        nodeChanges.push(...childIds.map((id) => createNodeRemoveChange(id)))

        if (removeConnectedEdges) {
          createEdgeRemovalChanges(children)
        }

        children.forEach((child) => {
          createChildrenRemovalChanges(child.id)
        })
      }
    }

    nodesToRemove.forEach((item) => {
      const currNode = typeof item === 'string' ? findNode(item) : item

      if (!currNode) {
        return
      }

      if (isDef(currNode.deletable) && !currNode.deletable) {
        return
      }

      nodeChanges.push(createNodeRemoveChange(currNode.id))

      if (removeConnectedEdges) {
        createEdgeRemovalChanges([currNode])
      }

      if (removeChildren) {
        createChildrenRemovalChanges(currNode.id)
      }
    })

    if (edgeChanges.length) {
      state.hooks.edgesChange.trigger(edgeChanges)
    }

    if (nodeChanges.length) {
      state.hooks.nodesChange.trigger(nodeChanges)
    }
  }

  const removeEdges: Actions['removeEdges'] = (edges) => {
    let edgesToRemove = edges instanceof Function ? edges(state.edges) : edges
    edgesToRemove = Array.isArray(edgesToRemove) ? edgesToRemove : [edgesToRemove]

    const changes: EdgeRemoveChange[] = []

    edgesToRemove.forEach((item) => {
      const currEdge = typeof item === 'string' ? findEdge(item) : item

      if (!currEdge) {
        return
      }

      if (isDef(currEdge.deletable) && !currEdge.deletable) {
        return
      }

      changes.push(createEdgeRemoveChange(typeof item === 'string' ? item : item.id, currEdge.source, currEdge.target))
    })

    state.hooks.edgesChange.trigger(changes)
  }

  const updateEdge: Actions['updateEdge'] = (oldEdge, newConnection, shouldReplaceId = true) =>
    updateEdgeAction(oldEdge, newConnection, state.edges, findEdge, shouldReplaceId, state.hooks.error.trigger)

  const applyNodeChanges: Actions['applyNodeChanges'] = (changes) => applyChanges(changes, state.nodes)

  const applyEdgeChanges: Actions['applyEdgeChanges'] = (changes) => applyChanges(changes, state.edges)

  const startConnection: Actions['startConnection'] = (startHandle, position, event, isClick = false) => {
    if (isClick) {
      state.connectionClickStartHandle = startHandle
    } else {
      state.connectionStartHandle = startHandle
    }

    state.connectionEndHandle = null
    state.connectionStatus = null

    if (position) {
      state.connectionPosition = position
    }
  }

  const updateConnection: Actions['updateConnection'] = (position, result = null, status = null) => {
    if (state.connectionStartHandle) {
      state.connectionPosition = position
      state.connectionEndHandle = result
      state.connectionStatus = status
    }
  }

  const endConnection: Actions['endConnection'] = (event, isClick) => {
    state.connectionPosition = { x: NaN, y: NaN }
    state.connectionEndHandle = null
    state.connectionStatus = null

    if (isClick) {
      state.connectionClickStartHandle = null
    } else {
      state.connectionStartHandle = null
    }
  }

  const getNodeRect = (
    nodeOrRect: (Partial<Node> & { id: Node['id'] }) | Rect,
  ): [Rect | null, Node | null | undefined, boolean] => {
    const isRectObj = isRect(nodeOrRect)
    const node = isRectObj ? null : findNode(nodeOrRect.id)

    if (!isRectObj && !node) {
      return [null, null, isRectObj]
    }

    const nodeRect = isRectObj ? nodeOrRect : nodeToRect(node!)

    return [nodeRect, node, isRectObj]
  }

  // todo: rename to `findIntersectingNodes`
  const getIntersectingNodes: Actions['getIntersectingNodes'] = (nodeOrRect, partially = true, nodes) => {
    const [nodeRect, node, isRect] = getNodeRect(nodeOrRect)

    if (!nodeRect) {
      return []
    }

    return (nodes || state.nodes).filter((n) => {
      if (!isRect && (n.id === node!.id || !n.computedPosition)) {
        return false
      }

      const currNodeRect = nodeToRect(n)
      const overlappingArea = getOverlappingArea(currNodeRect, nodeRect)
      const partiallyVisible = partially && overlappingArea > 0

      return partiallyVisible || overlappingArea >= Number(nodeOrRect.width) * Number(nodeOrRect.height)
    })
  }

  const isNodeIntersecting: Actions['isNodeIntersecting'] = (nodeOrRect, area, partially = true) => {
    const [nodeRect] = getNodeRect(nodeOrRect)

    if (!nodeRect) {
      return false
    }

    const overlappingArea = getOverlappingArea(nodeRect, area)
    const partiallyVisible = partially && overlappingArea > 0

    return partiallyVisible || overlappingArea >= Number(nodeOrRect.width) * Number(nodeOrRect.height)
  }

  const panBy: Actions['panBy'] = (delta) => {
    const { viewport, dimensions, d3Zoom, d3Selection, translateExtent } = state

    if (!d3Zoom || !d3Selection || (!delta.x && !delta.y)) {
      return false
    }

    const nextTransform = zoomIdentity.translate(viewport.x + delta.x, viewport.y + delta.y).scale(viewport.zoom)

    const extent: CoordinateExtent = [
      [0, 0],
      [dimensions.width, dimensions.height],
    ]

    const constrainedTransform = d3Zoom.constrain()(nextTransform, extent, translateExtent)

    const transformChanged =
      state.viewport.x !== constrainedTransform.x ||
      state.viewport.y !== constrainedTransform.y ||
      state.viewport.zoom !== constrainedTransform.k

    d3Zoom.transform(d3Selection, constrainedTransform)

    return transformChanged
  }

  const setState: Actions['setState'] = (options) => {
    const opts = options instanceof Function ? options(state) : options

    // these options will be set using the appropriate methods
    const skip: (keyof typeof opts)[] = [
      'modelValue',
      'nodes',
      'edges',
      'maxZoom',
      'minZoom',
      'translateExtent',
      'nodeExtent',
      'hooks',
      'defaultEdgeOptions',
    ]

    // these options cannot be set after initialization
    const exclude: (keyof typeof opts)[] = [
      'd3Zoom',
      'd3Selection',
      'd3ZoomHandler',
      'viewportRef',
      'vueFlowRef',
      'dimensions',
      'hooks',
    ]

    // we need to set the default opts before setting any elements so the options are applied to the elements on first render
    if (isDef(opts.defaultEdgeOptions)) {
      state.defaultEdgeOptions = opts.defaultEdgeOptions
    }

    const elements = opts.modelValue || opts.nodes || opts.edges ? ([] as Elements) : undefined

    if (elements) {
      if (opts.modelValue) {
        elements.push(...opts.modelValue)
      }

      if (opts.nodes) {
        elements.push(...opts.nodes)
      }

      if (opts.edges) {
        elements.push(...opts.edges)
      }

      setElements(elements)
    }

    const setSkippedOptions = () => {
      if (isDef(opts.maxZoom)) {
        setMaxZoom(opts.maxZoom)
      }
      if (isDef(opts.minZoom)) {
        setMinZoom(opts.minZoom)
      }
      if (isDef(opts.translateExtent)) {
        setTranslateExtent(opts.translateExtent)
      }
      if (isDef(opts.nodeExtent)) {
        setNodeExtent(opts.nodeExtent)
      }
    }

    Object.keys(opts).forEach((o) => {
      const key = o as keyof State
      const option = opts[key]

      if (![...skip, ...exclude].includes(key) && isDef(option)) {
        ;(<any>state)[key] = option
      }
    })

    if (!state.d3Zoom) {
      until(() => state.d3Zoom)
        .not.toBeNull()
        .then(setSkippedOptions)
    } else {
      setSkippedOptions()
    }

    if (!state.initialized) {
      state.initialized = true
    }
  }

  const toObject: Actions['toObject'] = () => {
    // we have to stringify/parse so objects containing refs (like nodes and edges) can potentially be saved in a storage
    return JSON.parse(
      JSON.stringify({
        nodes: state.nodes.map((n) => {
          // omit internal properties when exporting
          const {
            computedPosition: _,
            handleBounds: __,
            selected: ___,
            dimensions: ____,
            isParent: _____,
            resizing: ______,
            dragging: _______,
            initialized: ________,
            ...rest
          } = n

          return rest
        }),
        edges: state.edges.map((e) => {
          // omit internal properties when exporting
          const { selected: _, sourceNode: __, targetNode: ___, ...rest } = e

          return rest
        }),
        position: [state.viewport.x, state.viewport.y],
        zoom: state.viewport.zoom,
        viewport: state.viewport,
      } as FlowExportObject),
    )
  }

  const fromObject: Actions['fromObject'] = (obj) => {
    const { nodes, edges, position, zoom, viewport } = obj

    if (nodes) {
      setNodes(nodes)
    }

    if (edges) {
      setEdges(edges)
    }

    if ((viewport?.x && viewport?.y) || position) {
      const x = viewport?.x || position[0]
      const y = viewport?.y || position[1]
      const nextZoom = viewport?.zoom || zoom || state.viewport.zoom

      until(() => viewportHelper.value.initialized)
        .toBe(true)
        .then(() => {
          viewportHelper.value.setViewport({
            x,
            y,
            zoom: nextZoom,
          })
        })
    }
  }

  const $reset: Actions['$reset'] = () => {
    const resetState = useState()

    state.edges = []
    state.nodes = []

    // reset the zoom state
    if (state.d3Zoom && state.d3Selection) {
      const updatedTransform = zoomIdentity
        .translate(resetState.defaultViewport.x ?? 0, resetState.defaultViewport.y ?? 0)
        .scale(clamp(resetState.defaultViewport.zoom ?? 1, resetState.minZoom, resetState.maxZoom))

      const bbox = state.viewportRef!.getBoundingClientRect()

      const extent: CoordinateExtent = [
        [0, 0],
        [bbox.width, bbox.height],
      ]

      const constrainedTransform = state.d3Zoom.constrain()(updatedTransform, extent, resetState.translateExtent)
      state.d3Zoom.transform(state.d3Selection, constrainedTransform)
    }

    setState(resetState)
  }

  const actions: Actions = {
    updateNodePositions,
    updateNodeDimensions,
    setElements,
    setNodes,
    setEdges,
    addNodes,
    addEdges,
    removeNodes,
    removeEdges,
    findNode,
    findEdge,
    updateEdge,
    applyEdgeChanges,
    applyNodeChanges,
    addSelectedElements,
    addSelectedNodes,
    addSelectedEdges,
    setMinZoom,
    setMaxZoom,
    setTranslateExtent,
    setNodeExtent,
    removeSelectedElements,
    removeSelectedNodes,
    removeSelectedEdges,
    startConnection,
    updateConnection,
    endConnection,
    setInteractive,
    setState,
    getIntersectingNodes,
    getIncomers,
    getOutgoers,
    getConnectedEdges,
    isNodeIntersecting,
    panBy,
    fitView: (params) => viewportHelper.value.fitView(params),
    zoomIn: (transitionOpts) => viewportHelper.value.zoomIn(transitionOpts),
    zoomOut: (transitionOpts) => viewportHelper.value.zoomOut(transitionOpts),
    zoomTo: (zoomLevel, transitionOpts) => viewportHelper.value.zoomTo(zoomLevel, transitionOpts),
    setViewport: (params, transitionOpts) => viewportHelper.value.setViewport(params, transitionOpts),
    setTransform: (params, transitionOpts) => viewportHelper.value.setTransform(params, transitionOpts),
    getViewport: () => viewportHelper.value.getViewport(),
    getTransform: () => viewportHelper.value.getTransform(),
    setCenter: (x, y, opts) => viewportHelper.value.setCenter(x, y, opts),
    fitBounds: (params, opts) => viewportHelper.value.fitBounds(params, opts),
    project: (params) => viewportHelper.value.project(params),
    toObject,
    fromObject,
    updateNodeInternals,
    $reset,
    $destroy: () => {},
  }

  until(() => viewportHelper.value.initialized)
    .toBe(true, { flush: 'pre' })
    .then(() => {
      if (state.fitViewOnInit) {
        viewportHelper.value.fitView()
      }

      state.hooks.paneReady.trigger({
        id,
        emits,
        vueFlowVersion: typeof __VUE_FLOW_VERSION__ !== 'undefined' ? __VUE_FLOW_VERSION__ : 'UNKNOWN',
        ...hooksOn,
        ...state,
        ...getters,
        ...actions,
      })
    })

  return actions
}<|MERGE_RESOLUTION|>--- conflicted
+++ resolved
@@ -69,9 +69,6 @@
     state.hooks.updateNodeInternals.trigger(updateIds)
   }
 
-<<<<<<< HEAD
-  const findNode: Actions['findNode'] = <T extends GraphNode = GraphNode>(id: string | undefined | null) => {
-=======
   const getIncomers: Actions['getIncomers'] = (nodeOrId) => {
     return getIncomersBase(nodeOrId, state.nodes, state.edges)
   }
@@ -84,8 +81,7 @@
     return getConnectedEdgesBase(nodesOrId, state.edges)
   }
 
-  const findNode: Actions['findNode'] = (id) => {
->>>>>>> d0c61330
+  const findNode: Actions['findNode'] = <T extends GraphNode = GraphNode>(id: string | undefined | null) => {
     if (!id) {
       return
     }
